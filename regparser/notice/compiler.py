--- conflicted
+++ resolved
@@ -201,7 +201,6 @@
         if node.node_type == Node.SUBPART:
             return self.add_to_root(node)
 
-<<<<<<< HEAD
         existing = find(self.tree, node.label_id())
         if existing is not None:
             reserved_title = existing.title and '[Reserved]' in existing.title
@@ -214,10 +213,6 @@
                     'Adding a node that already exists: %s' % node.label_id())
                 print '%s %s' % (existing.text, node.label)
                 print '----'
-=======
-        if self.contains(node.label_id()):
-            logging.warning('Node already exists: %s' % node.label_id())
->>>>>>> d91a63cb
 
         parent = self.get_parent(node)
         if parent is None:
