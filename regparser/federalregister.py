--- conflicted
+++ resolved
@@ -26,38 +26,6 @@
     connection.close()
 
     notices = []
-<<<<<<< HEAD
     for result in results['results']:
         notices.append(build_notice(cfr_title, cfr_part, result))
-    return notices
-=======
-    for url in [r['html_url'] for r in results['results']]:
-        notice_xml = fetch_notice_xml(url)
-        if notice_xml:
-            notice_xml = etree.fromstring(notice_xml)
-            notices.append(build_notice(notice_xml))
-    return notices
-
-
-def fetch_notice_xml(html_url):
-    """Unfortunately, the API doesn't link directly to the XML. We therefore
-    fetch the HTML and scrape it to find the correct XML"""
-    connection = urlopen(html_url)
-    html_str = connection.read()
-    connection.close()
-    #   This is fragile, but will work for now
-    json_start = html_str.find('{"formats"')
-    json_end = html_str.find(";", json_start)
-    dev_formats = json.loads(html_str[json_start:json_end])
-
-    xml_url = None
-    for fmt in dev_formats['formats']:
-        if fmt['type'].lower() == 'xml':
-            xml_url = FR_BASE + fmt['url']
-
-    if xml_url:
-        connection = urlopen(xml_url)
-        xml_str = connection.read()
-        connection.close()
-        return xml_str
->>>>>>> 929e4645
+    return notices