from regparser import utils
from regparser.grammar.internal_citations import comment_citation
import regparser.grammar.interpretation_headers as grammar
from regparser.tree.paragraph import ParagraphParser
from regparser.tree.struct import Node, treeify


#   Can only be preceded by white space or a start of line
interpParser = ParagraphParser(r"(?<![^\s])%s\.", Node.INTERP)


def build(text, part):
    """Create a tree representing the whole interpretation."""
    part = str(part)
    title, body = utils.title_body(text)
    segments = segment_by_header(body, part)

    if segments:
<<<<<<< HEAD
        children = [segment_tree(body[s:e], part, [part]) for s, e in segments]
        return Node(
            body[:segments[0][0]], children, [part, Node.INTERP_MARK],
            title, Node.INTERP)
=======
        children = [segment_tree(body[s:e], part, [part]) for s,e in segments]
        return Node(body[:segments[0][0]], treeify(children), 
                [part, Node.INTERP_MARK], title, Node.INTERP)
>>>>>>> 67437cbc
    else:
        return Node(
            body, [], [part, Node.INTERP_MARK], title,
            Node.INTERP)


def segment_by_header(text, part):
    """Return a list of headers (section, appendices, paragraphs) and their
    offsets."""
    starts = [start for _, start, _ in grammar.parser.scanString(text)]
    starts = starts + [len(text)]

    offset_pairs = []
    for idx in range(1, len(starts)):
        offset_pairs.append((starts[idx-1], starts[idx]))

    return offset_pairs


def segment_tree(text, part, parent_label):
    """Build a tree representing the interpretation of a section, paragraph,
    or appendix."""
    title, body = utils.title_body(text)
    exclude = [(s, e) for _, s, e in comment_citation.scanString(body)]

    label = text_to_label(title, part)
    return interpParser.build_tree(body, 1, exclude, label, title)


def text_to_label(text, part):
    parsed = grammar.parser.parseString(text)
    if parsed.letter:
        #Appendix
        label = [part, parsed.letter]
    elif parsed.level1:
        #Paragraph
        label = [
            part, parsed.section, parsed.level1, parsed.level2,
            parsed.level3, parsed.level4, parsed.level5]
        while not label[-1]:
            #Remove training empty strings
            label.pop()
    else:
        #Section only
        label = [part, parsed.section]
    label = label + [Node.INTERP_MARK]
    return label<|MERGE_RESOLUTION|>--- conflicted
+++ resolved
@@ -16,16 +16,10 @@
     segments = segment_by_header(body, part)
 
     if segments:
-<<<<<<< HEAD
         children = [segment_tree(body[s:e], part, [part]) for s, e in segments]
         return Node(
-            body[:segments[0][0]], children, [part, Node.INTERP_MARK],
-            title, Node.INTERP)
-=======
-        children = [segment_tree(body[s:e], part, [part]) for s,e in segments]
-        return Node(body[:segments[0][0]], treeify(children), 
-                [part, Node.INTERP_MARK], title, Node.INTERP)
->>>>>>> 67437cbc
+            body[:segments[0][0]], treeify(children),
+            [part, Node.INTERP_MARK], title, Node.INTERP)
     else:
         return Node(
             body, [], [part, Node.INTERP_MARK], title,
