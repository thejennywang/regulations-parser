#!/usr/bin/env python
import re
import logging

from lxml import etree

from regparser.tree.struct import Node
from regparser.tree.paragraph import p_levels
from regparser.tree.node_stack import NodeStack
from regparser.tree.xml_parser.appendices import build_non_reg_text
from regparser.tree import reg_text
from regparser.tree.xml_parser import tree_utils


def determine_level(c, current_level, next_marker=None):
    """ Regulation paragraphs are hierarchical. This determines which level
    the paragraph is at. Convert between p_level indexing and depth here by
    adding one"""
    potential = [i for i in range(len(p_levels)) if c in p_levels[i]]

    if len(potential) > 1 and next_marker:     # resolve ambiguity
        following = [i for i in range(len(p_levels))
                     if next_marker in p_levels[i]]

        #   Add character index
        potential = [(level, p_levels[level].index(c)) for level in potential]
        following = [(level, p_levels[level].index(next_marker))
                     for level in following]

        #   Check if we can be certain using the following marker
        for pot_level, pot_idx in potential:
            for next_level, next_idx in following:
                if (    #   E.g. i followed by A or i followed by 1
                    (next_idx == 0 and next_level == pot_level + 1)
                    or  #   E.g. i followed by ii
                    (next_level == pot_level and next_idx == pot_idx + 1)
                    or  #   E.g. i followed by 3
                    (next_level < pot_level and next_idx > 0)):
                    return pot_level + 1
        logging.warning("Ambiguous marker (%s) not followed by something "
                        + "disambiguating (%s)", c, next_marker)
        return potential[0][0] + 1

    else:
        return potential[0] + 1


def get_reg_part(reg_doc):
    """
    The CFR Part number for a regulation is contained within
    an EAR tag, for a Federal Register notice it's in a REGTEXT tag. Get the
    part number of the regulation.
    """

    #FR notice
    reg_text_xml = reg_doc.xpath('//REGTEXT')
    if reg_text_xml:
        return reg_text_xml[0].attrib['PART']

    #e-CFR XML
    reg_ear = reg_doc.xpath('//PART/EAR')
    if reg_ear:
        return reg_ear[0].text.split('Pt.')[1].strip()


def get_title(reg_doc):
    """ Extract the title of the regulation. """
    parent = reg_doc.xpath('//PART/HD')[0]
    title = parent.text
    return title


def build_tree(reg_xml):
    doc = etree.fromstring(reg_xml)

    reg_part = get_reg_part(doc)
    title = get_title(doc)

    tree = Node("", [], [reg_part], title)

    part = doc.xpath('//PART')[0]
<<<<<<< HEAD

    subpart_xmls = [c for c in part.getchildren() if c.tag == 'SUBPART']
    if len(subpart_xmls) > 0:
        subparts = [build_subpart(reg_part, s) for s in subpart_xmls]
        tree.children = subparts
    else:
        section_xmls = [c for c in part.getchildren() if c.tag == 'SECTION']
        sections = [build_section(reg_part, s) for s in section_xmls]
        empty_part = reg_text.build_empty_part(reg_part)
        empty_part.children = sections
        tree.children = [empty_part]

    return tree


def get_subpart_title(subpart_xml):
    hds = subpart_xml.xpath('./HD')
    return [hd.text for hd in hds][0]


def build_subpart(reg_part, subpart_xml):
    subpart_title = get_subpart_title(subpart_xml)
    subpart = reg_text.build_subpart(subpart_title, reg_part)

    sections = []
    for ch in subpart_xml.getchildren():
        if ch.tag == 'SECTION':
            sections.append(build_section(reg_part, ch))

    subpart.children = sections
    return subpart
=======

    subpart_xmls = [c for c in part.getchildren() if c.tag == 'SUBPART']
    if len(subpart_xmls) > 0:
        subparts = [build_subpart(reg_part, s) for s in subpart_xmls]
        tree.children = subparts
    else:
        section_xmls = [c for c in part.getchildren() if c.tag == 'SECTION']
        sections = [build_section(reg_part, s) for s in section_xmls]
        empty_part = reg_text.build_empty_part(reg_part)
        empty_part.children = sections
        tree.children = [empty_part]

    non_reg_sections = build_non_reg_text(reg_xml, reg_part)
    tree.children += non_reg_sections
>>>>>>> e90d3e5a


def get_markers(text):
    """ Extract all the paragraph markers from text  """
    markers = tree_utils.get_paragraph_markers(text)
    collapsed_markers = tree_utils.get_collapsed_markers(text)
    markers_list = [m for m in markers] + [m for m in collapsed_markers]

    return markers_list


def get_markers_and_text(node, markers_list):
    node_text = tree_utils.get_node_text(node)
    text_with_tags = tree_utils.get_node_text_tags_preserved(node)

    if len(markers_list) > 1:
        actual_markers = ['(%s)' % m for m in markers_list]
        node_texts = tree_utils.split_text(node_text, actual_markers)
        tagged_texts = tree_utils.split_text(text_with_tags, actual_markers)
        node_text_list = zip(node_texts, tagged_texts)
    elif markers_list:
        node_text_list = [(node_text, text_with_tags)]
    return zip(markers_list, node_text_list)


def next_marker(xml_node, remaining_markers):
    """Try to determine the marker following the current xml_node. Remaining
    markers is a list of other marks *within* the xml_node. May return
    None"""
    #   More markers in this xml node
    if remaining_markers:
        return remaining_markers[0][0]

    #   Check the next xml node
    sib = xml_node.getnext()
    if sib is not None:
        next_text = tree_utils.get_node_text(sib)
        next_markers = get_markers(next_text)
        if next_markers:
            return next_markers[0]


def get_subpart_title(subpart_xml):
    hds = subpart_xml.xpath('./HD')
    return [hd.text for hd in hds][0]


def build_subpart(reg_part, subpart_xml):
    subpart_title = get_subpart_title(subpart_xml)
    subpart = reg_text.build_subpart(subpart_title, reg_part)

    sections = []
    for ch in subpart_xml.getchildren():
        if ch.tag == 'SECTION':
            sections.append(build_section(reg_part, ch))

    subpart.children = sections
    return subpart


def get_markers(text):
    """ Extract all the paragraph markers from text  """
    markers = tree_utils.get_paragraph_markers(text)
    collapsed_markers = tree_utils.get_collapsed_markers(text)
    markers_list = [m for m in markers] + [m for m in collapsed_markers]

    return markers_list


def get_markers_and_text(node, markers_list):
    node_text = tree_utils.get_node_text(node)
    text_with_tags = tree_utils.get_node_text_tags_preserved(node)

    if len(markers_list) > 1:
        actual_markers = ['(%s)' % m for m in markers_list]
        node_texts = tree_utils.split_text(node_text, actual_markers)
        tagged_texts = tree_utils.split_text(text_with_tags, actual_markers)
        node_text_list = zip(node_texts, tagged_texts)
    elif markers_list:
        node_text_list = [(node_text, text_with_tags)]
    return zip(markers_list, node_text_list)


def next_marker(xml_node, remaining_markers):
    """Try to determine the marker following the current xml_node. Remaining
    markers is a list of other marks *within* the xml_node. May return
    None"""
    #   More markers in this xml node
    if remaining_markers:
        return remaining_markers[0][0]

    #   Check the next xml node
    sib = xml_node.getnext()
    if sib is not None:
        next_text = tree_utils.get_node_text(sib)
        next_markers = get_markers(next_text)
        if next_markers:
            return next_markers[0]


def build_section(reg_part, section_xml):
    p_level = 1
    m_stack = NodeStack()
    section_texts = []
    for ch in (ch for ch in section_xml.getchildren() if ch.tag == 'P'):
        text = tree_utils.get_node_text(ch)
        tagged_text = tree_utils.get_node_text_tags_preserved(ch)
        markers_list = get_markers(tagged_text)

        if not markers_list:
            node_text = tree_utils.get_node_text(ch)
            tagged_text = tree_utils.get_node_text_tags_preserved(ch)
            section_texts.append((node_text, tagged_text))
        else:
            markers_and_text = get_markers_and_text(ch, markers_list)

            #   Easier to reason if we view the list as a stack
            markers_and_text = list(reversed(markers_and_text))
            while markers_and_text:
                m, node_text = markers_and_text.pop()
                m_sans_markup = m.replace('<E T="03">', '').replace('</E>', '')
                n = Node(node_text[0], [], [str(m_sans_markup)])
                n.tagged_text = unicode(node_text[1])

                new_p_level = determine_level(
                    m, p_level, next_marker(ch, markers_and_text))

                last = m_stack.peek()
                if len(last) == 0:
                    m_stack.push_last((new_p_level, n))
                else:
                    tree_utils.add_to_stack(m_stack, new_p_level, n)
                p_level = new_p_level

    section_title = section_xml.xpath('SECTNO')[0].text
    subject_xml = section_xml.xpath('SUBJECT')
    if not subject_xml:
        subject_xml = section_xml.xpath('RESERVED')
    subject_text = subject_xml[0].text
    if subject_text:
        section_title += " " + subject_text

    section_number_match = re.search(r'%s\.(\d+)' % reg_part, section_title)
    #   Sometimes not reg text sections get mixed in
    if section_number_match:
        section_number = section_number_match.group(1)

        plain_sect_texts = [s[0] for s in section_texts]
        tagged_sect_texts = [s[1] for s in section_texts]

        section_text = ' '.join([section_xml.text] + plain_sect_texts)
        tagged_section_text = ' '.join([section_xml.text] + tagged_sect_texts)
        sect_node = Node(
            section_text, label=[reg_part, section_number],
            title=section_title)
        sect_node.tagged_text = tagged_section_text

        m_stack.add_to_bottom((1, sect_node))

        while m_stack.size() > 1:
            tree_utils.unwind_stack(m_stack)

        return m_stack.pop()[0][1]<|MERGE_RESOLUTION|>--- conflicted
+++ resolved
@@ -79,7 +79,6 @@
     tree = Node("", [], [reg_part], title)
 
     part = doc.xpath('//PART')[0]
-<<<<<<< HEAD
 
     subpart_xmls = [c for c in part.getchildren() if c.tag == 'SUBPART']
     if len(subpart_xmls) > 0:
@@ -92,6 +91,9 @@
         empty_part.children = sections
         tree.children = [empty_part]
 
+    non_reg_sections = build_non_reg_text(reg_xml, reg_part)
+    tree.children += non_reg_sections
+
     return tree
 
 
@@ -111,22 +113,6 @@
 
     subpart.children = sections
     return subpart
-=======
-
-    subpart_xmls = [c for c in part.getchildren() if c.tag == 'SUBPART']
-    if len(subpart_xmls) > 0:
-        subparts = [build_subpart(reg_part, s) for s in subpart_xmls]
-        tree.children = subparts
-    else:
-        section_xmls = [c for c in part.getchildren() if c.tag == 'SECTION']
-        sections = [build_section(reg_part, s) for s in section_xmls]
-        empty_part = reg_text.build_empty_part(reg_part)
-        empty_part.children = sections
-        tree.children = [empty_part]
-
-    non_reg_sections = build_non_reg_text(reg_xml, reg_part)
-    tree.children += non_reg_sections
->>>>>>> e90d3e5a
 
 
 def get_markers(text):
@@ -169,64 +155,6 @@
             return next_markers[0]
 
 
-def get_subpart_title(subpart_xml):
-    hds = subpart_xml.xpath('./HD')
-    return [hd.text for hd in hds][0]
-
-
-def build_subpart(reg_part, subpart_xml):
-    subpart_title = get_subpart_title(subpart_xml)
-    subpart = reg_text.build_subpart(subpart_title, reg_part)
-
-    sections = []
-    for ch in subpart_xml.getchildren():
-        if ch.tag == 'SECTION':
-            sections.append(build_section(reg_part, ch))
-
-    subpart.children = sections
-    return subpart
-
-
-def get_markers(text):
-    """ Extract all the paragraph markers from text  """
-    markers = tree_utils.get_paragraph_markers(text)
-    collapsed_markers = tree_utils.get_collapsed_markers(text)
-    markers_list = [m for m in markers] + [m for m in collapsed_markers]
-
-    return markers_list
-
-
-def get_markers_and_text(node, markers_list):
-    node_text = tree_utils.get_node_text(node)
-    text_with_tags = tree_utils.get_node_text_tags_preserved(node)
-
-    if len(markers_list) > 1:
-        actual_markers = ['(%s)' % m for m in markers_list]
-        node_texts = tree_utils.split_text(node_text, actual_markers)
-        tagged_texts = tree_utils.split_text(text_with_tags, actual_markers)
-        node_text_list = zip(node_texts, tagged_texts)
-    elif markers_list:
-        node_text_list = [(node_text, text_with_tags)]
-    return zip(markers_list, node_text_list)
-
-
-def next_marker(xml_node, remaining_markers):
-    """Try to determine the marker following the current xml_node. Remaining
-    markers is a list of other marks *within* the xml_node. May return
-    None"""
-    #   More markers in this xml node
-    if remaining_markers:
-        return remaining_markers[0][0]
-
-    #   Check the next xml node
-    sib = xml_node.getnext()
-    if sib is not None:
-        next_text = tree_utils.get_node_text(sib)
-        next_markers = get_markers(next_text)
-        if next_markers:
-            return next_markers[0]
-
-
 def build_section(reg_part, section_xml):
     p_level = 1
     m_stack = NodeStack()
